--- conflicted
+++ resolved
@@ -65,10 +65,7 @@
 	VcnNotarizationPassword      string = "VCN_NOTARIZATION_PASSWORD"
 	VcnNotarizationPasswordEmpty string = "VCN_NOTARIZATION_PASSWORD_EMPTY"
 	VcnOtp                       string = "VCN_OTP"
-<<<<<<< HEAD
-=======
 	VcnOtpEmpty                  string = "VCN_OTP_EMPTY"
->>>>>>> 742957f3
 	VcnLcApiKey                  string = "VCN_LC_API_KEY"
 )
 
