--- conflicted
+++ resolved
@@ -90,10 +90,7 @@
 	cmd.Flags().String("hash", "", "specify the hash instead of using an asset, if set no ARG(s) can be used")
 	cmd.Flags().Bool("no-ignore-file", false, "if set, .vcnignore will be not written inside the targeted dir (affects dir:// only)")
 	cmd.Flags().Bool("read-only", false, "if set, no files will be written into the targeted dir (affects dir:// only)")
-<<<<<<< HEAD
-=======
 	cmd.Flags().BoolP("recursive", "r", false, "if set, wildcard usage will walk inside subdirectories of provided path")
->>>>>>> 742957f3
 	cmd.Flags().String("lc-host", "", meta.VcnLcHostFlagDesc)
 	cmd.Flags().String("lc-port", "", meta.VcnLcPortFlagDesc)
 	cmd.SetUsageTemplate(
@@ -220,11 +217,7 @@
 	}
 
 	if lcUser != nil {
-<<<<<<< HEAD
-		a, err := extractor.Extract(args[0], extractorOptions...)
-=======
 		artifacts, err := extractor.Extract(args[0], extractorOptions...)
->>>>>>> 742957f3
 		if err != nil {
 			return err
 		}
@@ -232,11 +225,7 @@
 		if err != nil {
 			return err
 		}
-<<<<<<< HEAD
-		return LcSign(lcUser, *a, state, output)
-=======
 		return LcSign(lcUser, artifacts, state, output)
->>>>>>> 742957f3
 	}
 
 	// User
